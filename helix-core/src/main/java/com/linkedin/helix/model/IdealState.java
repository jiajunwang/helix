--- conflicted
+++ resolved
@@ -12,21 +12,12 @@
 import com.linkedin.helix.ZNRecordDecorator;
 
 /**
- * The ideal states of all partition in a resource 
+ * The ideal states of all partition in a resource
  */
 public class IdealState extends ZNRecordDecorator
 {
-<<<<<<< HEAD
   public enum IdealStateProperty {
-    PARTITIONS, STATE_MODEL_DEF_REF, REPLICAS, IDEAL_STATE_MODE, STATE_MODEL_FACTORY_NAME
-=======
-  public enum IdealStateProperty
-  {
-    NUM_PARTITIONS,
-    STATE_MODEL_DEF_REF,
-    REPLICAS,
-    IDEAL_STATE_MODE
->>>>>>> ac0000ea
+    NUM_PARTITIONS, STATE_MODEL_DEF_REF, STATE_MODEL_FACTORY_NAME, REPLICAS, IDEAL_STATE_MODE
   }
 
   public enum IdealStateModeProperty {
@@ -97,13 +88,8 @@
     return _record.getMapField(partitionName);
   }
 
-<<<<<<< HEAD
-  private List<String> getInstancePreferenceList(String resourceKeyName,
+  private List<String> getInstancePreferenceList(String partitionName,
       StateModelDefinition stateModelDef)
-=======
-  private List<String> getInstancePreferenceList(String partitionName,
-                                                 StateModelDefinition stateModelDef)
->>>>>>> ac0000ea
   {
     List<String> instanceStateList = _record.getListField(partitionName);
 
@@ -111,8 +97,7 @@
     {
       return instanceStateList;
     }
-    logger.warn("Resource key:" + partitionName
-        + " does not have a pre-computed preference list.");
+    logger.warn("Resource key:" + partitionName + " does not have a pre-computed preference list.");
     return null;
   }
 
@@ -126,33 +111,23 @@
     _record.setSimpleField(IdealStateProperty.STATE_MODEL_DEF_REF.toString(), stateModel);
   }
 
-<<<<<<< HEAD
-  public List<String> getPreferenceList(String resourceKeyName, StateModelDefinition stateModelDef)
-=======
-  public List<String> getPreferenceList(String partitionName,
-                                        StateModelDefinition stateModelDef)
->>>>>>> ac0000ea
+  public List<String> getPreferenceList(String partitionName, StateModelDefinition stateModelDef)
   {
     return getInstancePreferenceList(partitionName, stateModelDef);
   }
 
   public void setNumPartitions(int numPartitions)
   {
-    _record.setSimpleField(IdealStateProperty.NUM_PARTITIONS.toString(), String.valueOf(numPartitions));
+    _record.setSimpleField(IdealStateProperty.NUM_PARTITIONS.toString(),
+        String.valueOf(numPartitions));
   }
 
   public int getNumPartitions()
   {
     try
     {
-<<<<<<< HEAD
-      return Integer.parseInt(_record.getSimpleField(IdealStateProperty.PARTITIONS.toString()));
+      return Integer.parseInt(_record.getSimpleField(IdealStateProperty.NUM_PARTITIONS.toString()));
     } catch (Exception e)
-=======
-      return Integer.parseInt(_record.getSimpleField(IdealStateProperty.NUM_PARTITIONS.toString()));
-    }
-    catch (Exception e)
->>>>>>> ac0000ea
     {
       logger.debug("Can't parse number of partitions: " + e);
       return -1;
@@ -188,18 +163,6 @@
           + getNumPartitions() + ").");
       return false;
     }
-<<<<<<< HEAD
-
-    // if(getReplicas() < 0)
-    // {
-    // logger.error("idealStates does not have replicas. IS:" +
-    // _record.getId());
-    // return false;
-    // }
-
-=======
-    
->>>>>>> ac0000ea
     if (getStateModelDefRef() == null)
     {
       logger.error("idealStates:" + _record + " does not have state model definition.");
