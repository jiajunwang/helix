package com.linkedin.helix.manager.zk;

import java.util.ArrayList;
import java.util.HashMap;
import java.util.List;
import java.util.Map;

import org.I0Itec.zkclient.DataUpdater;
import org.I0Itec.zkclient.exception.ZkNoNodeException;
import org.apache.log4j.Logger;

import com.linkedin.helix.BaseDataAccessor;
import com.linkedin.helix.GroupCommit;
import com.linkedin.helix.HelixDataAccessor;
import com.linkedin.helix.HelixException;
import com.linkedin.helix.HelixProperty;
import com.linkedin.helix.PropertyKey;
import com.linkedin.helix.PropertyKey.Builder;
import com.linkedin.helix.PropertyType;
import com.linkedin.helix.ZNRecord;
import com.linkedin.helix.ZNRecordUpdater;
import com.linkedin.helix.controller.restlet.ZNRecordUpdate;
import com.linkedin.helix.controller.restlet.ZNRecordUpdate.OpCode;
import com.linkedin.helix.controller.restlet.ZkPropertyTransferClient;
import com.linkedin.helix.model.LiveInstance;

public class ZKHelixDataAccessor implements HelixDataAccessor
{
  private static Logger                    LOG          =
                                                            Logger.getLogger(ZKHelixDataAccessor.class);
  private final BaseDataAccessor<ZNRecord> _baseDataAccessor;
<<<<<<< HEAD
  private final String _clusterName;
  private final Builder _propertyKeyBuilder;
  final ZkPropertyTransferClient _zkPropertyTransferClient;
=======
  private final String                     _clusterName;
  private final Builder                    _propertyKeyBuilder;
  private final GroupCommit                _groupCommit = new GroupCommit();
>>>>>>> 9c1c7618

  public ZKHelixDataAccessor(String clusterName,
                             BaseDataAccessor<ZNRecord> baseDataAccessor)
  {
    _clusterName = clusterName;
    _baseDataAccessor = baseDataAccessor;
    _propertyKeyBuilder = new PropertyKey.Builder(_clusterName);
    _zkPropertyTransferClient
      = new ZkPropertyTransferClient(ZkPropertyTransferClient.DEFAULT_MAX_CONCURRENTTASKS);
  }

  @Override
  public <T extends HelixProperty> boolean createProperty(PropertyKey key, T value)
  {
    PropertyType type = key.getType();
    String path = key.getPath();
    int options = constructOptions(type);
    return _baseDataAccessor.create(path, value.getRecord(), options);
  }

  @Override
  public <T extends HelixProperty> boolean setProperty(PropertyKey key, T value)
  {
    PropertyType type = key.getType();
    if (!value.isValid())
    {
      throw new HelixException("The ZNRecord for " + type + " is not valid.");
    }

    String path = key.getPath();
    int options = constructOptions(type);
    
    if(type.usePropertyTransferServer() && getPropertyTransferUrl() != null)
    {
      ZNRecordUpdate update = new ZNRecordUpdate(path, OpCode.SET, value.getRecord());
      _zkPropertyTransferClient.sendZNRecordUpdate(update, getPropertyTransferUrl());
      return true;
    }
    
    return _baseDataAccessor.set(path, value.getRecord(), options);
  }

  @Override
  public <T extends HelixProperty> boolean updateProperty(PropertyKey key,
      T value)
  {
    PropertyType type = key.getType();
    String path = key.getPath();
    int options = constructOptions(type);
    
<<<<<<< HEAD
    if(type.usePropertyTransferServer())
    {
      if(getPropertyTransferUrl() != null)
      {
        ZNRecordUpdate update = new ZNRecordUpdate(path, OpCode.UPDATE, value.getRecord());
        _zkPropertyTransferClient.sendZNRecordUpdate(update, getPropertyTransferUrl());
        return true;
      }
      else
      {
        LOG.error("getPropertyTransferUrl is null");
      }
    }
    
    return _baseDataAccessor.update(path, new ZNRecordUpdater(value.getRecord()), options);
=======
    boolean success;
    switch (type)
    {
    case CURRENTSTATES:
      success = _groupCommit.commit(_baseDataAccessor, path, value.getRecord());
      break;
    default:
      success = _baseDataAccessor.update(path, new ZNRecordUpdater(value.getRecord()), options);
      break;
    }
    return success;
>>>>>>> 9c1c7618
  }

  @SuppressWarnings("unchecked")
  @Override
  public <T extends HelixProperty> T getProperty(PropertyKey key)
  {
    PropertyType type = key.getType();
    String path = key.getPath();
    int options = constructOptions(type);
    ZNRecord record = null;
    try
    {
      record = _baseDataAccessor.get(path, null, options);
    }
    catch (ZkNoNodeException e)
    {
      // OK
    }
    return (T) HelixProperty.convertToTypedInstance(key.getTypeClass(), record);
  }

  @Override
  public boolean removeProperty(PropertyKey key)
  {
    PropertyType type = key.getType();
    String path = key.getPath();
    return _baseDataAccessor.remove(path);
  }

  @Override
  public List<String> getChildNames(PropertyKey key)
  {
    PropertyType type = key.getType();
    String parentPath = key.getPath();
    int options = constructOptions(type);
    return _baseDataAccessor.getChildNames(parentPath, options);
  }

  @SuppressWarnings("unchecked")
  @Override
  public <T extends HelixProperty> List<T> getChildValues(PropertyKey key)
  {
    PropertyType type = key.getType();
    String parentPath = key.getPath();
    int options = constructOptions(type);
    List<ZNRecord> children = _baseDataAccessor.getChildren(parentPath, null, options);
    List<HelixProperty> childValues = new ArrayList<HelixProperty>();
    for (ZNRecord record : children)
    {
      HelixProperty typedInstance =
          HelixProperty.convertToTypedInstance(key.getTypeClass(), record);
      childValues.add(typedInstance);
    }
    return (List<T>) childValues;
  }

  @Override
  public <T extends HelixProperty> Map<String, T> getChildValuesMap(PropertyKey key)
  {
    PropertyType type = key.getType();
    String parentPath = key.getPath();
    int options = constructOptions(type);
    List<ZNRecord> children = _baseDataAccessor.getChildren(parentPath, null, options);
    Map<String, T> childValuesMap = new HashMap<String, T>();
    for (ZNRecord record : children)
    {
      @SuppressWarnings("unchecked")
      T t = (T) HelixProperty.convertToTypedInstance(key.getTypeClass(), record);
      childValuesMap.put(record.getId(), t);
    }
    return childValuesMap;
  }

  @Override
  public Builder keyBuilder()
  {
    return _propertyKeyBuilder;
  }

  private int constructOptions(PropertyType type)
  {
    int options = 0;
    if (type.isPersistent())
    {
      options = options | BaseDataAccessor.Option.PERSISTENT;
    }
    else
    {
      options = options | BaseDataAccessor.Option.EPHEMERAL;
    }
    return options;
  }

  @Override
  public <T extends HelixProperty> boolean[] createChildren(List<PropertyKey> keys,
                                                            List<T> children)
  {
    // TODO: add validation
    int options = -1;
    List<String> paths = new ArrayList<String>();
    List<ZNRecord> records = new ArrayList<ZNRecord>();
    for (int i = 0; i < keys.size(); i++)
    {
      PropertyKey key = keys.get(i);
      PropertyType type = key.getType();
      String path = key.getPath();
      paths.add(path);
      HelixProperty value = children.get(i);
      records.add(value.getRecord());
      options = constructOptions(type);
    }
    return _baseDataAccessor.createChildren(paths, records, options);
  }

  @Override
  public <T extends HelixProperty> boolean[] setChildren(List<PropertyKey> keys,
                                                         List<T> children)
  {
    int options = -1;
    List<String> paths = new ArrayList<String>();
    List<ZNRecord> records = new ArrayList<ZNRecord>();
    for (int i = 0; i < keys.size(); i++)
    {
      PropertyKey key = keys.get(i);
      PropertyType type = key.getType();
      String path = key.getPath();
      paths.add(path);
      HelixProperty value = children.get(i);
      records.add(value.getRecord());
      options = constructOptions(type);
    }
    return _baseDataAccessor.setChildren(paths, records, options);

  }

  @Override
  public BaseDataAccessor getBaseDataAccessor()
  {
    return _baseDataAccessor;
  }

  @Override
  public <T extends HelixProperty> boolean[] updateChildren(List<String> paths,
                                                            List<DataUpdater<ZNRecord>> updaters,
                                                            int options)
  {
    return _baseDataAccessor.updateChildren(paths, updaters, options);
  }
  
  private String getPropertyTransferUrl()
  {
    LiveInstance leader = getProperty(keyBuilder().controllerLeader());
    if(leader != null)
    {
      return leader.getWebserviceUrl();
    }
    return null;
  }

  public void shutdown()
  {
    _zkPropertyTransferClient.shutdown();
  }
}<|MERGE_RESOLUTION|>--- conflicted
+++ resolved
@@ -29,15 +29,10 @@
   private static Logger                    LOG          =
                                                             Logger.getLogger(ZKHelixDataAccessor.class);
   private final BaseDataAccessor<ZNRecord> _baseDataAccessor;
-<<<<<<< HEAD
   private final String _clusterName;
   private final Builder _propertyKeyBuilder;
   final ZkPropertyTransferClient _zkPropertyTransferClient;
-=======
-  private final String                     _clusterName;
-  private final Builder                    _propertyKeyBuilder;
-  private final GroupCommit                _groupCommit = new GroupCommit();
->>>>>>> 9c1c7618
+  private final GroupCommit _groupCommit = new GroupCommit();
 
   public ZKHelixDataAccessor(String clusterName,
                              BaseDataAccessor<ZNRecord> baseDataAccessor)
@@ -88,35 +83,30 @@
     String path = key.getPath();
     int options = constructOptions(type);
     
-<<<<<<< HEAD
-    if(type.usePropertyTransferServer())
-    {
-      if(getPropertyTransferUrl() != null)
-      {
-        ZNRecordUpdate update = new ZNRecordUpdate(path, OpCode.UPDATE, value.getRecord());
-        _zkPropertyTransferClient.sendZNRecordUpdate(update, getPropertyTransferUrl());
-        return true;
-      }
-      else
-      {
-        LOG.error("getPropertyTransferUrl is null");
-      }
-    }
-    
-    return _baseDataAccessor.update(path, new ZNRecordUpdater(value.getRecord()), options);
-=======
-    boolean success;
+    boolean success = false;
     switch (type)
     {
     case CURRENTSTATES:
       success = _groupCommit.commit(_baseDataAccessor, path, value.getRecord());
       break;
     default:
+      if(type.usePropertyTransferServer())
+      {
+        if(getPropertyTransferUrl() != null)
+        {
+          ZNRecordUpdate update = new ZNRecordUpdate(path, OpCode.UPDATE, value.getRecord());
+          _zkPropertyTransferClient.sendZNRecordUpdate(update, getPropertyTransferUrl());
+          return true;
+        }
+        else
+        {
+          LOG.error("getPropertyTransferUrl is null");
+        }
+      }
       success = _baseDataAccessor.update(path, new ZNRecordUpdater(value.getRecord()), options);
       break;
     }
     return success;
->>>>>>> 9c1c7618
   }
 
   @SuppressWarnings("unchecked")
