package org.apache.helix;

/*
 * Licensed to the Apache Software Foundation (ASF) under one
 * or more contributor license agreements.  See the NOTICE file
 * distributed with this work for additional information
 * regarding copyright ownership.  The ASF licenses this file
 * to you under the Apache License, Version 2.0 (the
 * "License"); you may not use this file except in compliance
 * with the License.  You may obtain a copy of the License at
 *
 *   http://www.apache.org/licenses/LICENSE-2.0
 *
 * Unless required by applicable law or agreed to in writing,
 * software distributed under the License is distributed on an
 * "AS IS" BASIS, WITHOUT WARRANTIES OR CONDITIONS OF ANY
 * KIND, either express or implied.  See the License for the
 * specific language governing permissions and limitations
 * under the License.
 */

import java.util.List;

import org.I0Itec.zkclient.DataUpdater;
import org.I0Itec.zkclient.IZkChildListener;
import org.I0Itec.zkclient.IZkDataListener;
import org.apache.zookeeper.data.Stat;

/**
 * Generic interface for accessing and manipulating data on a backing store like Zookeeper.
 * @param <T> The type of record to use
 */
public interface BaseDataAccessor<T> {
  /**
   * This will always attempt to create the znode, if it exists it will return false. Will
   * create parents if they do not exist. For performance reasons, it may try to create
   * child first and only if it fails it will try to create parents
   * @param path path to the ZNode to create
   * @param record the data to write to the ZNode
   * @param options Set the type of ZNode see the valid values in {@link AccessOption}
   * @return true if creation succeeded, false otherwise (e.g. if the ZNode exists)
   */
  boolean create(String path, T record, int options);

  /**
   * This will always attempt to set the data on existing node. If the ZNode does not
   * exist it will create it and all its parents ZNodes if necessary
   * @param path path to the ZNode to set
   * @param record the data to write to the ZNode
   * @param options Set the type of ZNode see the valid values in {@link AccessOption}
   * @return true if data was successfully set, false otherwise
   */
  boolean set(String path, T record, int options);

  /**
   * This will attempt to set the data on existing node only if version matches.
   * If the ZNode does not exist it will create it and all its parent ZNodes only if expected
   * version is -1
   * @param path path to the ZNode to set
   * @param record the data to write to the ZNode
   * @param options Set the type of ZNode see the valid values in {@link AccessOption}
   * @param expectVersion the expected version of the data to be overwritten, -1 means match any
   *          version
   * @return true if data was successfully set, false otherwise (e.g. if the version mismatches)
   */
  boolean set(String path, T record, int expectVersion, int options);

  /**
   * This will attempt to update the data using the updater. If the ZNode
   * does not exist it will create it and all its parent ZNodes.
   * Updater will be invoked with null value if node does not exist.
   * @param path path to the ZNode to update
   * @param updater an update routine for the data to merge in
   * @param options Set the type of ZNode see the valid values in {@link AccessOption}
   * @return true if data update succeeded, false otherwise
   */
  boolean update(String path, DataUpdater<T> updater, int options);

  /**
   * This will remove the ZNode and all its descendants if any
   * @param path path to the root ZNode to remove
   * @param options Set the type of ZNode see the valid values in {@link AccessOption}
   * @return true if the removal succeeded, false otherwise
   */
  boolean remove(String path, int options);

  /**
   * Use it when creating children under a parent node. This will use async api for better
   * performance. If the child already exists it will return false.
   * @param paths the paths to the children ZNodes
   * @param records List of data to write to each of the path
   * @param options Set the type of ZNode see the valid values in {@link AccessOption}
   * @return For each child: true if creation succeeded, false otherwise (e.g. if the child exists)
   */
  boolean[] createChildren(List<String> paths, List<T> records, int options);

  /**
   * can set multiple children under a parent node. This will use async api for better
   * performance. If this child does not exist it will create it.
   * @param paths the paths to the children ZNodes
   * @param records List of data with which to overwrite the corresponding ZNodes
   * @param options Set the type of ZNode see the valid values in {@link AccessOption}
   * @return For each child: true if the data was set, false otherwise
   */
  boolean[] setChildren(List<String> paths, List<T> records, int options);

  /**
   * Can update multiple nodes using async api for better performance. If a child does not
   * exist it will create it.
<<<<<<< HEAD
   * @param paths the paths to the children ZNodes
=======
   * @param paths paths to the children ZNodes
>>>>>>> d89fbb93
   * @param updaters List of update routines for records to update
   * @param options Set the type of ZNode see the valid values in {@link AccessOption}
   * @return For each child, true if the data is updated successfully, false otherwise
   */
  boolean[] updateChildren(List<String> paths, List<DataUpdater<T>> updaters, int options);

  /**
   * remove multiple paths using async api. will remove any child nodes if any
   * @param paths paths to the ZNodes to remove
   * @param options Set the type of ZNode see the valid values in {@link AccessOption}
   * @return For each ZNode, true if successfully removed, false otherwise
   */
  boolean[] remove(List<String> paths, int options);

  /**
   * Get the {@link T} corresponding to the path
   * @param path path to the ZNode
   * @param stat retrieve the stat of the ZNode
   * @param options Set the type of ZNode see the valid values in {@link AccessOption}
   * @return the record data stored at the ZNode
   */
  T get(String path, Stat stat, int options);

  /**
   * Get List of {@link T} corresponding to the paths using async api
   * @param paths paths to the ZNodes
   * @param stats retrieve a list of stats for the ZNodes
   * @param options Set the type of ZNode see the valid values in {@link AccessOption}
   * @return List of record data stored at each ZNode
   */
  List<T> get(List<String> paths, List<Stat> stats, int options);

  /**
   * Get the children under a parent path using async api
   * @param parentPath path to the immediate parent ZNode
   * @param stats Zookeeper Stat objects corresponding to each child
   * @param options Set the type of ZNode see the valid values in {@link AccessOption}
   * @return A list of children of the parent ZNode
   */
  List<T> getChildren(String parentPath, List<Stat> stats, int options);

  /**
   * Returns the child names given a parent path
   * @param parentPath path to the immediate parent ZNode
   * @param options Set the type of ZNode see the valid values in {@link AccessOption}
   * @return a list of the names of all of the parent ZNode's children
   */
  List<String> getChildNames(String parentPath, int options);

  /**
   * checks if the path exists in zk
   * @param path path to the ZNode to test
   * @param options Set the type of ZNode see the valid values in {@link AccessOption}
   * @return true if the ZNode exists, false otherwise
   */
  boolean exists(String path, int options);

  /**
   * checks if the all the paths exists
   * @param paths paths to the ZNodes to test
   * @param options Set the type of ZNode see the valid values in {@link AccessOption}
   * @return for each path, true if a valid ZNode exists, false otherwise
   */
  boolean[] exists(List<String> paths, int options);

  /**
   * Get the stats of all the paths
   * @param paths paths of the ZNodes to query
   * @param options Set the type of ZNode see the valid values in {@link AccessOption}
   * @return Zookeeper Stat object for each path
   */
  Stat[] getStats(List<String> paths, int options);

  /**
   * Get the stats of a single path
   * @param path path of the ZNode to query
   * @param options Set the type of ZNode see the valid values in {@link AccessOption}
   * @return Zookeeper Stat object corresponding to the ZNode
   */
  Stat getStat(String path, int options);

  /**
   * Subscribe data listener to path
   * @param path path to the ZNode to listen to
   * @param listener the listener to register for changes
   */
  void subscribeDataChanges(String path, IZkDataListener listener);

  /**
   * Unsubscribe data listener to path
   * @param path path to the ZNode to stop listening to
   * @param listener the listener currently subscribed to the ZNode
   */
  void unsubscribeDataChanges(String path, IZkDataListener listener);

  /**
   * Subscribe child listener to path
   * @param path path to the immediate parent ZNode
   * @param listener the listener to register for changes
   * @return
   */
  List<String> subscribeChildChanges(String path, IZkChildListener listener);

  /**
   * Unsubscribe child listener to path
   * @param path path to the immediate parent ZNode
   * @param listener the listener currently subscribed to the children
   */
  void unsubscribeChildChanges(String path, IZkChildListener listener);

  /**
   * TODO refactor this. reset() should not be in data accessor
   * reset the cache if any, when session expiry happens
   */
  void reset();
}<|MERGE_RESOLUTION|>--- conflicted
+++ resolved
@@ -107,11 +107,7 @@
   /**
    * Can update multiple nodes using async api for better performance. If a child does not
    * exist it will create it.
-<<<<<<< HEAD
-   * @param paths the paths to the children ZNodes
-=======
    * @param paths paths to the children ZNodes
->>>>>>> d89fbb93
    * @param updaters List of update routines for records to update
    * @param options Set the type of ZNode see the valid values in {@link AccessOption}
    * @return For each child, true if the data is updated successfully, false otherwise
