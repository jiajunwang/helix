--- conflicted
+++ resolved
@@ -18,13 +18,8 @@
  * specific language governing permissions and limitations
  * under the License.
  */
-<<<<<<< HEAD
-import java.util.HashMap;
-import java.util.HashSet;
-=======
 import java.util.Collections;
 import java.util.HashMap;
->>>>>>> d89fbb93
 import java.util.List;
 import java.util.Map;
 import java.util.Set;
@@ -33,10 +28,6 @@
 import org.apache.helix.controller.stages.ClusterDataCache;
 import org.apache.helix.controller.stages.CurrentStateOutput;
 import org.apache.helix.model.IdealState;
-<<<<<<< HEAD
-import org.apache.helix.model.LiveInstance;
-=======
->>>>>>> d89fbb93
 import org.apache.helix.model.StateModelDefinition;
 import org.apache.log4j.Logger;
 
@@ -57,105 +48,4 @@
       CurrentStateOutput currentStateOutput, ClusterDataCache clusterData) {
     return currentIdealState;
   }
-<<<<<<< HEAD
-
-  @Override
-  public Map<String, String> computeAutoBestStateForPartition(ClusterDataCache cache,
-      StateModelDefinition stateModelDef, List<String> instancePreferenceList,
-      Map<String, String> currentStateMap, Set<String> disabledInstancesForPartition,
-      boolean isResourceEnabled) {
-    Map<String, String> instanceStateMap = new HashMap<String, String>();
-
-    if (currentStateMap != null) {
-      for (String instance : currentStateMap.keySet()) {
-        if (instancePreferenceList == null || !instancePreferenceList.contains(instance)) {
-          // The partition is dropped from preference list.
-          // Transit to DROPPED no matter the instance is disabled or not.
-          instanceStateMap.put(instance, HelixDefinedState.DROPPED.toString());
-        } else {
-          // if disabled and not in ERROR state, transit to initial-state (e.g. OFFLINE)
-          if (disabledInstancesForPartition.contains(instance) || !isResourceEnabled) {
-            if (currentStateMap.get(instance) == null || !currentStateMap.get(instance)
-                .equals(HelixDefinedState.ERROR.name())) {
-              instanceStateMap.put(instance, stateModelDef.getInitialState());
-            }
-          }
-        }
-      }
-    }
-
-    // if the ideal state is deleted, instancePreferenceList will be empty and
-    // we should drop all resources.
-    if (instancePreferenceList == null) {
-      return instanceStateMap;
-    }
-
-    List<String> statesPriorityList = stateModelDef.getStatesPriorityList();
-    boolean assigned[] = new boolean[instancePreferenceList.size()];
-
-    Map<String, LiveInstance> liveInstancesMap = cache.getLiveInstances();
-    Set<String> secondTopStates = stateModelDef.getSecondTopStates();
-    String topState = statesPriorityList.get(0);
-    int occupiedTopState = 0;
-    for (String currentState : currentStateMap.values()) {
-      if (currentState.equals(topState)) {
-        occupiedTopState++;
-      }
-    }
-
-    for (String state : statesPriorityList) {
-      String num = stateModelDef.getNumInstancesPerState(state);
-      int stateCount = -1;
-      if ("N".equals(num)) {
-        Set<String> liveAndEnabled = new HashSet<String>(liveInstancesMap.keySet());
-        liveAndEnabled.removeAll(disabledInstancesForPartition);
-        stateCount = isResourceEnabled ? liveAndEnabled.size() : 0;
-      } else if ("R".equals(num)) {
-        stateCount = instancePreferenceList.size();
-      } else {
-        try {
-          stateCount = Integer.parseInt(num);
-        } catch (Exception e) {
-          LOG.error("Invalid count for state:" + state + " ,count=" + num);
-        }
-      }
-      if (stateCount > -1) {
-        int count = 0;
-        for (int i = 0; i < instancePreferenceList.size(); i++) {
-          String instanceName = instancePreferenceList.get(i);
-
-          boolean notInErrorState =
-              currentStateMap == null || currentStateMap.get(instanceName) == null
-                  || !currentStateMap.get(instanceName).equals(HelixDefinedState.ERROR.toString());
-
-          boolean enabled =
-              !disabledInstancesForPartition.contains(instanceName) && isResourceEnabled;
-
-          String currentState =
-              (currentStateMap == null || currentStateMap.get(instanceName) == null)
-                  ? stateModelDef.getInitialState() : currentStateMap.get(instanceName);
-          if (liveInstancesMap.containsKey(instanceName) && !assigned[i] && notInErrorState
-              && enabled) {
-            // If target state is top state : 1. Still have extra top state count not assigned
-            //                                2. Current state is is at second top state
-            //                                3. Current state is at top state
-            if (state.equals(topState) && stateCount - occupiedTopState <= 0 && !currentState
-                .equals(topState) && !secondTopStates.contains(currentState)) {
-              continue;
-            }
-            instanceStateMap.put(instanceName, state);
-            count = count + 1;
-            assigned[i] = true;
-            occupiedTopState++;
-            if (count == stateCount) {
-              break;
-            }
-          }
-        }
-      }
-    }
-    return instanceStateMap;
-  }
-=======
->>>>>>> d89fbb93
 }