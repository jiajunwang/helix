package org.apache.helix.task;

/*
 * Licensed to the Apache Software Foundation (ASF) under one
 * or more contributor license agreements.  See the NOTICE file
 * distributed with this work for additional information
 * regarding copyright ownership.  The ASF licenses this file
 * to you under the Apache License, Version 2.0 (the
 * "License"); you may not use this file except in compliance
 * with the License.  You may obtain a copy of the License at
 *
 *   http://www.apache.org/licenses/LICENSE-2.0
 *
 * Unless required by applicable law or agreed to in writing,
 * software distributed under the License is distributed on an
 * "AS IS" BASIS, WITHOUT WARRANTIES OR CONDITIONS OF ANY
 * KIND, either express or implied.  See the License for the
 * specific language governing permissions and limitations
 * under the License.
 */

import java.util.Map;
import java.util.concurrent.Executors;
import java.util.concurrent.ScheduledExecutorService;
import java.util.concurrent.ThreadFactory;

import java.util.concurrent.ThreadPoolExecutor;
import javax.management.JMException;
import org.apache.helix.HelixManager;
import org.apache.helix.monitoring.mbeans.ThreadPoolExecutorMonitor;
import org.apache.helix.participant.statemachine.StateModelFactory;
import org.apache.log4j.Logger;

/**
 * Factory class for {@link TaskStateModel}.
 */
public class TaskStateModelFactory extends StateModelFactory<TaskStateModel> {
  private static Logger LOG = Logger.getLogger(TaskStateModelFactory.class);

  private final HelixManager _manager;
  private final Map<String, TaskFactory> _taskFactoryRegistry;
  private final ScheduledExecutorService _taskExecutor;
<<<<<<< HEAD
  private final static int TASK_THREADPOOL_SIZE = 40;
=======
  private final ScheduledExecutorService _timerTaskExecutor;
  private ThreadPoolExecutorMonitor _monitor;
  public final static int TASK_THREADPOOL_SIZE = 40;
>>>>>>> d89fbb93

  public TaskStateModelFactory(HelixManager manager, Map<String, TaskFactory> taskFactoryRegistry) {
    this(manager, taskFactoryRegistry,
        Executors.newScheduledThreadPool(TASK_THREADPOOL_SIZE, new ThreadFactory() {
          @Override public Thread newThread(Runnable r) {
<<<<<<< HEAD
            return new Thread(r, "TaskStateModel-thread-pool");
=======
            return new Thread(r, "TaskStateModelFactory-task_thread");
>>>>>>> d89fbb93
          }
        }));
  }

  public TaskStateModelFactory(HelixManager manager, Map<String, TaskFactory> taskFactoryRegistry,
      ScheduledExecutorService taskExecutor) {
    _manager = manager;
    _taskFactoryRegistry = taskFactoryRegistry;
    _taskExecutor = taskExecutor;
<<<<<<< HEAD
  }

  @Override public TaskStateModel createNewStateModel(String resourceName, String partitionKey) {
    return new TaskStateModel(_manager, _taskFactoryRegistry, _taskExecutor);
  }

  public void shutdown() {
    _taskExecutor.shutdown();
  }

  public boolean isShutdown() {
    return _taskExecutor.isShutdown();
  }

=======
    _timerTaskExecutor = Executors.newSingleThreadScheduledExecutor(new ThreadFactory() {
      @Override public Thread newThread(Runnable r) {
        return new Thread(r, "TaskStateModelFactory-timeTask_thread");
      }
    });
    if (_taskExecutor instanceof ThreadPoolExecutor) {
      try {
        _monitor = new ThreadPoolExecutorMonitor(TaskConstants.STATE_MODEL_NAME,
            (ThreadPoolExecutor) _taskExecutor);
      } catch (JMException e) {
        LOG.warn("Error in creating ThreadPoolExecutorMonitor for TaskStateModelFactory.");
      }
    }
  }

  @Override
  public TaskStateModel createNewStateModel(String resourceName, String partitionKey) {
    return new TaskStateModel(_manager, _taskFactoryRegistry, _taskExecutor, _timerTaskExecutor);
  }

  public void shutdown() {
    if (_monitor != null) {
      _monitor.unregister();
    }
    _taskExecutor.shutdown();
    _timerTaskExecutor.shutdown();
    if (_monitor != null ) {
      _monitor.unregister();
    }
  }

  public boolean isShutdown() {
    return _taskExecutor.isShutdown();
  }

>>>>>>> d89fbb93
  public boolean isTerminated() {
    return _taskExecutor.isTerminated();
  }
}<|MERGE_RESOLUTION|>--- conflicted
+++ resolved
@@ -40,23 +40,15 @@
   private final HelixManager _manager;
   private final Map<String, TaskFactory> _taskFactoryRegistry;
   private final ScheduledExecutorService _taskExecutor;
-<<<<<<< HEAD
-  private final static int TASK_THREADPOOL_SIZE = 40;
-=======
   private final ScheduledExecutorService _timerTaskExecutor;
   private ThreadPoolExecutorMonitor _monitor;
   public final static int TASK_THREADPOOL_SIZE = 40;
->>>>>>> d89fbb93
 
   public TaskStateModelFactory(HelixManager manager, Map<String, TaskFactory> taskFactoryRegistry) {
     this(manager, taskFactoryRegistry,
         Executors.newScheduledThreadPool(TASK_THREADPOOL_SIZE, new ThreadFactory() {
           @Override public Thread newThread(Runnable r) {
-<<<<<<< HEAD
-            return new Thread(r, "TaskStateModel-thread-pool");
-=======
             return new Thread(r, "TaskStateModelFactory-task_thread");
->>>>>>> d89fbb93
           }
         }));
   }
@@ -66,22 +58,6 @@
     _manager = manager;
     _taskFactoryRegistry = taskFactoryRegistry;
     _taskExecutor = taskExecutor;
-<<<<<<< HEAD
-  }
-
-  @Override public TaskStateModel createNewStateModel(String resourceName, String partitionKey) {
-    return new TaskStateModel(_manager, _taskFactoryRegistry, _taskExecutor);
-  }
-
-  public void shutdown() {
-    _taskExecutor.shutdown();
-  }
-
-  public boolean isShutdown() {
-    return _taskExecutor.isShutdown();
-  }
-
-=======
     _timerTaskExecutor = Executors.newSingleThreadScheduledExecutor(new ThreadFactory() {
       @Override public Thread newThread(Runnable r) {
         return new Thread(r, "TaskStateModelFactory-timeTask_thread");
@@ -117,7 +93,6 @@
     return _taskExecutor.isShutdown();
   }
 
->>>>>>> d89fbb93
   public boolean isTerminated() {
     return _taskExecutor.isTerminated();
   }
