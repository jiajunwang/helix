--- conflicted
+++ resolved
@@ -86,11 +86,7 @@
     Assert.assertTrue(result);
     Thread.sleep(1000);
     HelixDataAccessor accessor =
-<<<<<<< HEAD
         new ZKHelixDataAccessor(CLUSTER_NAME, new ZkBaseDataAccessor<ZNRecord>(_gZkClient));
-=======
-        new ZKHelixDataAccessor(CLUSTER_NAME, new ZkBaseDataAccessor<ZNRecord>(_zkClient));
->>>>>>> 610b28be
     Builder keyBuilder = accessor.keyBuilder();
     ExternalView ev = accessor.getProperty(keyBuilder.externalView(db2));
     Assert.assertEquals(ev.getPartitionSet().size(), 60);
