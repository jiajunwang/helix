--- conflicted
+++ resolved
@@ -61,11 +61,7 @@
     accessor.setProperty(keyBuilder.stateModelDef("MasterSlave"), stateModelDef);
 
     MockHelixTaskExecutor executor = new MockHelixTaskExecutor();
-<<<<<<< HEAD
-    MockStateModel stateModel = new MockStateModel();
-=======
     MockMasterSlaveStateModel stateModel = new MockMasterSlaveStateModel();
->>>>>>> d89fbb93
     executor.registerMessageHandlerFactory(MessageType.TASK_REPLY.name(),
         new AsyncCallbackService());
 
