package com.linkedin.helix.integration;

import java.io.IOException;
import java.util.Date;
import java.util.HashMap;
import java.util.Map;
import java.util.Set;

import javax.management.InstanceNotFoundException;
import javax.management.MBeanAttributeInfo;
import javax.management.MBeanInfo;
import javax.management.MBeanServerConnection;
import javax.management.MBeanServerNotification;
import javax.management.MalformedObjectNameException;

import org.apache.log4j.Logger;
import org.testng.Assert;
import org.testng.annotations.AfterClass;
import org.testng.annotations.BeforeClass;
import org.testng.annotations.Test;

import com.linkedin.helix.ClusterDataAccessor;
import com.linkedin.helix.ClusterManager;
import com.linkedin.helix.NotificationContext;
import com.linkedin.helix.PropertyType;
import com.linkedin.helix.TestHelper;
import com.linkedin.helix.ZNRecord;
import com.linkedin.helix.agent.zk.ZKDataAccessor;
import com.linkedin.helix.agent.zk.ZNRecordSerializer;
import com.linkedin.helix.agent.zk.ZkClient;
import com.linkedin.helix.alerts.AlertValueAndStatus;
import com.linkedin.helix.controller.ClusterManagerMain;
import com.linkedin.helix.healthcheck.ParticipantHealthReportCollectorImpl;
import com.linkedin.helix.healthcheck.PerformanceHealthReportProvider;
import com.linkedin.helix.mock.storage.MockEspressoHealthReportProvider;
import com.linkedin.helix.mock.storage.MockParticipant;
import com.linkedin.helix.mock.storage.MockTransitionIntf;
import com.linkedin.helix.model.Message;
import com.linkedin.helix.monitoring.mbeans.ClusterAlertMBeanCollection;
import com.linkedin.helix.monitoring.mbeans.ClusterMBeanObserver;
import com.linkedin.helix.tools.ClusterSetup;

public class TestWildcardAlert extends ZkIntegrationTestBase 
{
  class TestClusterMBeanObserver extends ClusterMBeanObserver
  {
    Map<String, Map<String, Object>> _beanValueMap = new HashMap<String, Map<String, Object>>();
    
    public TestClusterMBeanObserver(String domain)
        throws InstanceNotFoundException, IOException,
        MalformedObjectNameException, NullPointerException
    {
      super(domain);
    }

    @Override
    public void onMBeanRegistered(MBeanServerConnection server,
        MBeanServerNotification mbsNotification)
    {
      try
      {
        MBeanInfo info = _server.getMBeanInfo(mbsNotification.getMBeanName());
        MBeanAttributeInfo[] infos = info.getAttributes();
        _beanValueMap.put(mbsNotification.getMBeanName().toString(), new HashMap<String, Object>());
        for(MBeanAttributeInfo infoItem : infos)
        {
          Object val = _server.getAttribute(mbsNotification.getMBeanName(), infoItem.getName());
          System.out.println("         " + infoItem.getName() + " : " + _server.getAttribute(mbsNotification.getMBeanName(), infoItem.getName()) + " type : " + infoItem.getType());
          _beanValueMap.get(mbsNotification.getMBeanName().toString()).put(infoItem.getName(), val);
        }
      } 
      catch (Exception e)
      {
        _logger.error("Error getting bean info, domain="+_domain, e);
      } 
    }

    @Override
    public void onMBeanUnRegistered(MBeanServerConnection server,
        MBeanServerNotification mbsNotification)
    {
      
    }
    
  }

  private static final Logger _logger = Logger.getLogger(TestWildcardAlert.class);
  ZkClient _zkClient;
  protected ClusterSetup _setupTool = null;
  protected final String _alertStr = "EXP(accumulate()(localhost_*.RestQueryStats@DBName=TestDB0.latency)|EXPAND|SUMEACH)CMP(GREATER)CON(10)";
<<<<<<< HEAD
  //protected final String _alertStr = "EXP(accumulate()(localhost_*.RestQueryStats@DBName=TestDB0.latency))CMP(GREATER)CON(10)";
  protected final String _alertStatusStr = _alertStr; //+" : (*)";
=======
  //protected final String _alertStr2 = "EXP(accumulate()(localhost_*.RestQueryStats@DBName=TestDB0.latency))CMP(GREATER)CON(10)";
  
  protected final String _alertStatusStr = _alertStr+" : (*)";
>>>>>>> 099dfb60
  protected final String _dbName = "TestDB0";

  @BeforeClass ()
  public void beforeClass() throws Exception
  {
    _zkClient = new ZkClient(ZK_ADDR);
    _zkClient.setZkSerializer(new ZNRecordSerializer());

    _setupTool = new ClusterSetup(ZK_ADDR);
  }

  @AfterClass
  public void afterClass()
  {
    _zkClient.close();
  }

  public class WildcardAlertTransition implements MockTransitionIntf
  {
    @Override
    public void doTrasition(Message message, NotificationContext context)
    {
      ClusterManager manager = context.getManager();
      ClusterDataAccessor accessor = manager.getDataAccessor();
      String fromState = message.getFromState();
      String toState = message.getToState();
      String instance = message.getTgtName();
      String partition = message.getStateUnitKey();

      if (fromState.equalsIgnoreCase("SLAVE")
          && toState.equalsIgnoreCase("MASTER"))
      {

    	//add a stat and report to ZK
    	//perhaps should keep reporter per instance...
    	ParticipantHealthReportCollectorImpl reporter =
    			new ParticipantHealthReportCollectorImpl(manager, instance);
    	MockEspressoHealthReportProvider provider = new
    			MockEspressoHealthReportProvider();
    	reporter.addHealthReportProvider(provider);
    	String statName = "latency";
    	provider.setStat(_dbName, statName,"15");
     	reporter.transmitHealthReports();

    	/*
        for (int i = 0; i < 5; i++)
        {
          accessor.setProperty(PropertyType.HEALTHREPORT,
                               new ZNRecord("mockAlerts" + i),
                               instance,
                               "mockAlerts");
          try
          {
            Thread.sleep(1000);
          }
          catch (InterruptedException e)
          {
            // TODO Auto-generated catch block
            e.printStackTrace();
          }
        }
        */
      }
    }
  }

  @Test()
  public void testWildcardAlert() throws Exception
  {
    String clusterName = getShortClassName();
    MockParticipant[] participants = new MockParticipant[5];

    System.out.println("START TestWildcardAlert at " + new Date(System.currentTimeMillis()));

    TestHelper.setupCluster(clusterName,
                            ZK_ADDR,
                            12918,        // participant start port
                            "localhost",  // participant name prefix
                            "TestDB",     // resource group name prefix
                            1,            // resource groups
                            10,           // partitions per resource group
                            5,            // number of nodes //change back to 5!!!
                            3,            // replicas //change back to 3!!!
                            "MasterSlave",
                            true);        // do rebalance

    _setupTool.getClusterManagementTool().addAlert(clusterName, _alertStr);
    //_setupTool.getClusterManagementTool().addAlert(clusterName, _alertStr2);

    TestHelper.startController(clusterName,
                               "controller_0",
                               ZK_ADDR,
                               ClusterManagerMain.STANDALONE);
    // start participants
    for (int i = 0; i < 5; i++) //!!!change back to 5
    {
      String instanceName = "localhost_" + (12918 + i);

      participants[i] = new MockParticipant(clusterName,
                                            instanceName,
                                            ZK_ADDR,
                                            new WildcardAlertTransition());
      new Thread(participants[i]).start();
    }

    TestClusterMBeanObserver jmxMBeanObserver = new TestClusterMBeanObserver(ClusterAlertMBeanCollection.DOMAIN_ALERT);
    
    TestHelper.verifyWithTimeout("verifyBestPossAndExtViewExtended",
                                 15000,  // timeout in millisecond //was 15000
                                 ZK_ADDR,
                                 TestHelper.<String>setOf(clusterName),
                                 TestHelper.<String>setOf(_dbName),
                                 null,
                                 null,
                                 null);// other verifications go here
    ZKDataAccessor accessor = new ZKDataAccessor(clusterName, _zkClient);
    //for (int i = 0; i < 1; i++) //change 1 back to 5
    //{
    //String instance = "localhost_" + (12918 + i);
    //String instance = "localhost_12918";
    ZNRecord record = accessor.getProperty(PropertyType.ALERT_STATUS);
    Map<String, Map<String,String>> recMap = record.getMapFields();
    Set<String> keySet = recMap.keySet();
    Map<String,String> alertStatusMap = recMap.get(_alertStatusStr);
    String val = alertStatusMap.get(AlertValueAndStatus.VALUE_NAME);
    boolean fired = Boolean.parseBoolean(alertStatusMap.get(AlertValueAndStatus.FIRED_NAME));
    Assert.assertEquals(Double.parseDouble(val), Double.parseDouble("75.0"));
    Assert.assertTrue(fired);
    
    // Make sure that the jmxObserver has received all the jmx bean value that is corresponding to the alerts.
    Assert.assertTrue(jmxMBeanObserver._beanValueMap.size() == 1);
    String beanName = "HelixAlerts:alert=EXP(accumulate()(localhost_%.RestQueryStats@DBName#TestDB0.latency)|EXPAND|SUMEACH)CMP(GREATER)CON(10)--(%)";
    Assert.assertTrue(jmxMBeanObserver._beanValueMap.containsKey(beanName));
    
    Map<String, Object> beanValueMap = jmxMBeanObserver._beanValueMap.get(beanName);
    Assert.assertEquals(beanValueMap.size(),3);
    Assert.assertEquals((Integer)(beanValueMap.get("AlertFired")), new Integer(1));
    Assert.assertEquals((Double)(beanValueMap.get("AlertValue")), new Double(75.0));
    Assert.assertEquals((String)(beanValueMap.get("SensorName")), "EXP(accumulate()(localhost_%.RestQueryStats@DBName#TestDB0.latency)|EXPAND|SUMEACH)CMP(GREATER)CON(10)--(%)");
  //}
    
    System.out.println("END TestWildcardAlert at " + new Date(System.currentTimeMillis()));
  }
}<|MERGE_RESOLUTION|>--- conflicted
+++ resolved
@@ -87,15 +87,8 @@
   private static final Logger _logger = Logger.getLogger(TestWildcardAlert.class);
   ZkClient _zkClient;
   protected ClusterSetup _setupTool = null;
-  protected final String _alertStr = "EXP(accumulate()(localhost_*.RestQueryStats@DBName=TestDB0.latency)|EXPAND|SUMEACH)CMP(GREATER)CON(10)";
-<<<<<<< HEAD
-  //protected final String _alertStr = "EXP(accumulate()(localhost_*.RestQueryStats@DBName=TestDB0.latency))CMP(GREATER)CON(10)";
-  protected final String _alertStatusStr = _alertStr; //+" : (*)";
-=======
-  //protected final String _alertStr2 = "EXP(accumulate()(localhost_*.RestQueryStats@DBName=TestDB0.latency))CMP(GREATER)CON(10)";
-  
+  protected final String _alertStr = "EXP(accumulate()(localhost_*.RestQueryStats@DBName=TestDB0.latency)|EXPAND|SUMEACH)CMP(GREATER)CON(10)";  
   protected final String _alertStatusStr = _alertStr+" : (*)";
->>>>>>> 099dfb60
   protected final String _dbName = "TestDB0";
 
   @BeforeClass ()
