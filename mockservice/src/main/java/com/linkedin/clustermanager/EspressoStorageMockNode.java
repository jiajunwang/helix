--- conflicted
+++ resolved
@@ -32,6 +32,7 @@
 	private final String REPORT_NAME = "ParticipantStats";
 	
 	StatHealthReportProvider _healthProvider;
+	//PerformanceHealthReportProvider _healthProvider;
 	EspressoStorageMockStateModelFactory _stateModelFactory;
 
 	HashSet<String>_partitions;
@@ -52,15 +53,14 @@
 				.registerMessageHandlerFactory(
 						MessageType.STATE_TRANSITION.toString(),
 						genericStateMachineHandler);
-<<<<<<< HEAD
+        /*
 		_healthProvider = new StatHealthReportProvider();
 		_healthProvider.setReportName(REPORT_NAME);
-=======
+       */
 
-		_healthProvider = new PerformanceHealthReportProvider();
+		_healthProvider = new StatHealthReportProvider();
 		//_healthProvider.setReportName(REPORT_NAME);
 
->>>>>>> c1c3f17d
 		_cmConnector.getManager().getHealthReportCollector()
 				.addHealthReportProvider(_healthProvider);
 		_partitions = new HashSet<String>();
@@ -73,6 +73,14 @@
 		//logger.debug("set partition getter thread to run");
 	}
 
+	public String formStatName(String dbName, String partitionName, String metricName)
+	{
+		String statName;
+		statName = "db"+dbName+".partition"+partitionName+"."+metricName;
+		return statName;
+		
+	}
+	
 	public String doGet(String dbId, String key) {
 		String partition = getPartitionName(dbId, getKeyPartition(dbId, key));
 		if (!isPartitionOwnedByNode(partition)) {
@@ -82,6 +90,7 @@
 
 		//_healthProvider.submitIncrementPartitionRequestCount(partition);
 		//_healthProvider.incrementPartitionStat(GET_STAT_NAME, partition);
+		_healthProvider.incrementStat(formStatName(dbId, partition, "getCount"), String.valueOf(System.currentTimeMillis()));
 		return _keyValueMap.get(key);
 	}
 	
@@ -94,13 +103,10 @@
 		
 		//_healthProvider.submitIncrementPartitionRequestCount(partition);
 		//_healthProvider.incrementPartitionStat(SET_STAT_NAME, partition);
-<<<<<<< HEAD
-		_healthProvider.incrementStat(SET_STAT_NAME, COUNT_STAT_TYPE, 
-				dbId, partition, "FIXMENODENAME", String.valueOf(System.currentTimeMillis()));
-=======
 		//_healthProvider.incrementStat(SET_STAT_NAME, COUNT_STAT_TYPE, 
 		//		dbId, partition, "FIXMENODENAME", String.valueOf(System.currentTimeMillis()));
->>>>>>> c1c3f17d
+		_healthProvider.incrementStat(formStatName(dbId, partition, "putCount"), String.valueOf(System.currentTimeMillis()));
+		
 		_keyValueMap.put(key, value);
 	}
 	
