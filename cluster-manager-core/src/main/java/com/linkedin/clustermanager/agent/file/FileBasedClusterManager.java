package com.linkedin.clustermanager.agent.file;

import java.io.File;
import java.util.ArrayList;
import java.util.Arrays;
import java.util.Comparator;
import java.util.HashMap;
import java.util.List;
import java.util.Map;
import java.util.UUID;

import org.apache.commons.cli.CommandLine;
import org.apache.commons.cli.CommandLineParser;
import org.apache.commons.cli.GnuParser;
import org.apache.commons.cli.Option;
import org.apache.commons.cli.OptionBuilder;
import org.apache.commons.cli.Options;
import org.apache.commons.cli.ParseException;
import org.apache.log4j.Logger;
import org.apache.zookeeper.CreateMode;
import org.apache.zookeeper.Watcher.Event.EventType;

import com.linkedin.clustermanager.CMConstants;
import com.linkedin.clustermanager.CMConstants.ChangeType;
import com.linkedin.clustermanager.ClusterDataAccessor;
import com.linkedin.clustermanager.ClusterDataAccessor.ClusterPropertyType;
import com.linkedin.clustermanager.ClusterDataAccessor.InstancePropertyType;
import com.linkedin.clustermanager.ClusterManagementService;
import com.linkedin.clustermanager.ClusterManager;
import com.linkedin.clustermanager.ClusterManagerException;
import com.linkedin.clustermanager.ClusterMessagingService;
import com.linkedin.clustermanager.ClusterView;
import com.linkedin.clustermanager.ConfigChangeListener;
import com.linkedin.clustermanager.ControllerChangeListener;
import com.linkedin.clustermanager.CurrentStateChangeListener;
import com.linkedin.clustermanager.ExternalViewChangeListener;
import com.linkedin.clustermanager.IdealStateChangeListener;
import com.linkedin.clustermanager.InstanceType;
import com.linkedin.clustermanager.LiveInstanceChangeListener;
import com.linkedin.clustermanager.MessageListener;
import com.linkedin.clustermanager.NotificationContext;
import com.linkedin.clustermanager.ZNRecord;
import com.linkedin.clustermanager.healthcheck.ParticipantHealthReportCollector;
import com.linkedin.clustermanager.model.IdealState;
import com.linkedin.clustermanager.model.Message;
import com.linkedin.clustermanager.participant.statemachine.StateModel;
import com.linkedin.clustermanager.participant.statemachine.StateModelFactory;
import com.linkedin.clustermanager.store.PropertySerializer;
import com.linkedin.clustermanager.store.PropertyStore;
import com.linkedin.clustermanager.tools.ClusterViewSerializer;
import com.linkedin.clustermanager.tools.IdealStateCalculatorByShuffling;

public class FileBasedClusterManager implements ClusterManager
{
  private static final Logger LOG = Logger
      .getLogger(FileBasedClusterManager.class.getName());
  private ClusterView _clusterView; // for backward compatibility, TODO remove it later
  private final ClusterDataAccessor _fileDataAccessor;
  // private final FileBasedDataAccessor _fileDataAccessor;
  // private final String _rootNamespace = "/tmp/testFilePropertyStoreIntegration";
  
  private final String _clusterName;
  private final InstanceType _instanceType;
  // private final String _staticClusterConfigFile;
  private final String _instanceName;
  private boolean _isConnected;
  private List<CallbackHandlerForFile> _handlers;

  public static final String _sessionId = "12345";
  public static final String configFile = "configFile";
  
  public FileBasedClusterManager(String clusterName, String instanceName,
      InstanceType instanceType, String staticClusterConfigFile)
  {
    this._clusterName = clusterName;
    this._instanceName = instanceName;
    this._instanceType = instanceType;
    // this._staticClusterConfigFile = staticClusterConfigFile;

    _handlers = new ArrayList<CallbackHandlerForFile>();
    
    _fileDataAccessor = new DummyFileDataAccessor();
    this._clusterView = ClusterViewSerializer.deserialize(new File(staticClusterConfigFile));
  }

  private static Message createSimpleMessage(ZNRecord idealStateRecord,
      String stateUnitKey, String instanceName, String currentState,
      String nextState)
  {
    Message message = new Message();
    String uuid = UUID.randomUUID().toString();
    message.setId(uuid);
    message.setMsgId(uuid);
    String hostName = "localhost";  // "UNKNOWN";
    /**
    try
    {
      hostName = InetAddress.getLocalHost().getCanonicalHostName();
    } catch (UnknownHostException e)
    {
      // logger.info("Unable to get Host name. Will set it to UNKNOWN, mostly ignorable",
      // e);
      // can ignore it,
    }
    **/
    message.setSrcName(hostName);
    message.setTgtName(instanceName);
    message.setMsgState("new");
    message.setStateUnitKey(stateUnitKey);
    message.setStateUnitGroup(idealStateRecord.getId());
    message.setFromState(currentState);
    message.setToState(nextState);

    // String sessionId =
    // _liveInstanceDataHolder.getSessionId(instanceName);
    // message.setTgtSessionId(sessionId);
    message.setTgtSessionId(FileBasedClusterManager._sessionId);
    return message;
  }

  // FIXIT
  // reorder the messages to reduce the possibility that a S->M message for a given
  // db partition gets executed before a O->S message
  private static void addMessageInOrder(List<ZNRecord> msgList, Message newMsg)
  {
    String toState = newMsg.getToState();
    if (toState.equals("MASTER"))
    {
      msgList.add(newMsg);
    }
    if (toState.equals("SLAVE"))
    {
      msgList.add(0, newMsg);
    }
  }
  
  private static List<Message> computeMessagesForSimpleTransition(ZNRecord idealStateRecord)
  {
    // Map<String, List<Message>> msgListMap = new HashMap<String, List<Message>>();
    // List<Message> offlineToSlaveMsg = new ArrayList<Message>();
    // List<Message> slaveToMasterMsg = new ArrayList<Message>();
    // msgListMap.put("O->S", offlineToSlaveMsg);
    // msgListMap.put("S->M", slaveToMasterMsg);
    List<Message> msgList = new ArrayList<Message>();
    
    // messages = new ArrayList<Message>();
    IdealState idealState = new IdealState(idealStateRecord);
    for (String stateUnitKey : idealState.stateUnitSet())
    {
      Map<String, String> instanceStateMap;
      instanceStateMap = idealState.getInstanceStateMap(stateUnitKey);
      for (String instanceName : instanceStateMap.keySet())
      {
        String desiredState = idealState.get(stateUnitKey, instanceName);

        if (desiredState.equals("MASTER"))
        {
          Message message = createSimpleMessage(idealStateRecord, stateUnitKey,
              instanceName, "OFFLINE", "SLAVE");
          msgList.add(message);
          message = createSimpleMessage(idealStateRecord, stateUnitKey,
              instanceName, "SLAVE", "MASTER");
          msgList.add(message);
        } else
        {
          Message message = createSimpleMessage(idealStateRecord, stateUnitKey,
              instanceName, "OFFLINE", "SLAVE");
          msgList.add(message);
        }

      }
    }

    return msgList;
  }

  public static class DBParam
  {
    public String name;
    public int partitions;

    public DBParam(String n, int p)
    {
      name = n;
      partitions = p;
    }
  }

  public static ClusterView generateStaticConfigClusterView(String[] nodesInfo,
                                                            List<DBParam> dbParams, 
                                                            int replica)
  {
    // create mock cluster view
    ClusterView view = new ClusterView();

    // add nodes
    List<ZNRecord> nodeConfigList = new ArrayList<ZNRecord>();
    List<String> instanceNames = new ArrayList<String>();

    Arrays.sort(nodesInfo, new Comparator<String>() {

      @Override
      public int compare(String str1, String str2)
      {
        return str1.compareTo(str2);
      }

    });
    
    // set CONFIGS
    for (String nodeInfo : nodesInfo)
    {
      int lastPos = nodeInfo.lastIndexOf(":");
      String host = nodeInfo.substring(0, lastPos);
      String port = nodeInfo.substring(lastPos + 1);
      ZNRecord nodeConfig = new ZNRecord();

      String nodeId = host + "_" + port;
      nodeConfig.setId(nodeId);
      nodeConfig.setSimpleField(ClusterDataAccessor.InstanceConfigProperty.ENABLED.toString(), 
                                  Boolean.toString(true));
      nodeConfig.setSimpleField(ClusterDataAccessor.InstanceConfigProperty.HOST.toString(), 
                                  host);
      nodeConfig.setSimpleField(ClusterDataAccessor.InstanceConfigProperty.PORT.toString(), 
                                  port);
      
      instanceNames.add(nodeId);

      nodeConfigList.add(nodeConfig);
    }
    view.setClusterPropertyList(ClusterPropertyType.CONFIGS, nodeConfigList);

    // set IDEALSTATES
    // compute ideal states for each db
    List<ZNRecord> idealStates = new ArrayList<ZNRecord>();
    for (DBParam dbParam : dbParams)
    {
      ZNRecord result = IdealStateCalculatorByShuffling.calculateIdealState(instanceNames, 
                                                                            dbParam.partitions, 
                                                                            replica, 
                                                                            dbParam.name);

      idealStates.add(result);
    }
    view.setClusterPropertyList(ClusterPropertyType.IDEALSTATES, idealStates);

    // calculate messages for transition using naive algorithm
    Map<String, List<ZNRecord>> msgListForInstance = new HashMap<String, List<ZNRecord>>();
    List<ZNRecord> idealStatesArray = view.getClusterPropertyList(ClusterPropertyType.IDEALSTATES);
    for (ZNRecord idealStateRecord : idealStatesArray)
    {
      // IdealState idealState = new IdealState(idealStateRecord);

      List<Message> messages = computeMessagesForSimpleTransition(idealStateRecord);

      for (Message message : messages)
      {
        // logger.info("Sending message to " + message.getTgtName() +
        // " transition "
        // + message.getStateUnitKey() + " from:" +
        // message.getFromState() +
        // " to:"
        // + message.getToState());
        // client.addMessage(message, message.getTgtName());
        String instance = message.getTgtName();
        List<ZNRecord> msgList = msgListForInstance.get(instance);
        if (msgList == null)
        {
          msgList = new ArrayList<ZNRecord>();
          msgListForInstance.put(instance, msgList);
        }
        // msgList.add(message);
        addMessageInOrder(msgList, message);
      }
    }


    // set INSTANCES
    // put message lists into cluster view
    List<ClusterView.MemberInstance> insList = new ArrayList<ClusterView.MemberInstance>();
    for (Map.Entry< String, List<ZNRecord> > entry : msgListForInstance.entrySet())
    {
      String instance = entry.getKey();
      List<ZNRecord> msgList = entry.getValue();

      ClusterView.MemberInstance ins = view.getMemberInstance(instance, true);
      ins.setInstanceProperty(InstancePropertyType.MESSAGES, msgList);
      // ins.setInstanceProperty(InstancePropertyType.CURRENTSTATES, null);
      // ins.setInstanceProperty(InstancePropertyType.ERRORS, null);
      // ins.setInstanceProperty(InstancePropertyType.STATUSUPDATES, null);
      insList.add(ins);
    }

    // sort it
    ClusterView.MemberInstance[] insArray = new ClusterView.MemberInstance[insList.size()]; 
    insArray = insList.toArray(insArray);
    Arrays.sort(insArray, new Comparator<ClusterView.MemberInstance>() {

      @Override
      public int compare(ClusterView.MemberInstance ins1, ClusterView.MemberInstance ins2)
      {
        return ins1.getInstanceName().compareTo(ins2.getInstanceName());
      }

    });
    
    insList = Arrays.asList(insArray);
    view.setInstances(insList);

    return view;
  }
  
  @Override
  public void disconnect()
  {
    _isConnected = false;
  }

  @Override
  public void addIdealStateChangeListener(IdealStateChangeListener listener)
  {

    NotificationContext context = new NotificationContext(this);
    context.setType(NotificationContext.Type.INIT);
    listener.onIdealStateChange(this._clusterView
        .getClusterPropertyList(ClusterPropertyType.IDEALSTATES), context);

  }

  @Override
  public void addLiveInstanceChangeListener(LiveInstanceChangeListener listener)
  {
    throw new UnsupportedOperationException(
        "addLiveInstanceChangeListener is not supported by File Based cluster manager");
  }

  @Override
  public void addConfigChangeListener(ConfigChangeListener listener)
  {
    throw new UnsupportedOperationException(
        "addConfigChangeListener() is NOT supported by File Based cluster manager");
  }

  @Override
  public void addMessageListener(MessageListener listener, String instanceName)
  {
    NotificationContext context = new NotificationContext(this);
    context.setType(NotificationContext.Type.INIT);
    List<ZNRecord> messages;
    messages = _clusterView.getMemberInstance(instanceName, true)
        .getInstanceProperty(InstancePropertyType.MESSAGES);
    listener.onMessage(instanceName, messages, context);
  }

  @Override
  public void addCurrentStateChangeListener(
      CurrentStateChangeListener listener, String instanceName, String sessionId)
  {
    throw new UnsupportedOperationException(
        "addCurrentStateChangeListener is not supported by File Based cluster manager");  }

  @Override
  public void addExternalViewChangeListener(ExternalViewChangeListener listener)
  {
    throw new UnsupportedOperationException(
        "addExternalViewChangeListener() is NOT supported by File Based cluster manager");
  }

  @Override
  public ClusterDataAccessor getDataAccessor()
  {
    return _fileDataAccessor;
  }

  @Override
  public String getClusterName()
  {
    return _clusterName;
  }

  @Override
  public String getInstanceName()
  {
    return _instanceName;
  }

  @Override
  public void connect()
  {
    _isConnected = true;
  }

  @Override
  public String getSessionId()
  {
    return _sessionId;
  }

  private static Options constructCommandLineOptions()
  {
    Option fileOption = OptionBuilder.withLongOpt(configFile)
        .withDescription("Provide file to write states/messages").create();
    fileOption.setArgs(1);
    fileOption.setRequired(true);
    fileOption.setArgName("File to read states/messages (Required)");

    Options options = new Options();
    options.addOption(fileOption);
    return options;

  }

  public static CommandLine processCommandLineArgs(String[] cliArgs)
      throws Exception
  {
    CommandLineParser cliParser = new GnuParser();
    Options cliOptions = constructCommandLineOptions();
    // CommandLine cmd = null;

    try
    {
      return cliParser.parse(cliOptions, cliArgs);
    } catch (ParseException pe)
    {
      System.err
          .println("CommandLineClient: failed to parse command-line options: "
              + pe.toString());
      // printUsage(cliOptions);
      System.exit(1);
    }
    return null;
  }

  public static ClusterView convertStateModelMapToClusterView(String outFile,
      String instanceName, StateModelFactory<StateModel> stateModelFactory)
  {
    Map<String, StateModel> currentStateMap = stateModelFactory.getStateModelMap();
    ClusterView curView = new ClusterView();
    
    ClusterView.MemberInstance memberInstance = curView.getMemberInstance(instanceName, true);
    List<ZNRecord> curStateList = new ArrayList<ZNRecord>();
    
    for (Map.Entry<String, StateModel> entry : currentStateMap.entrySet())
    {
      String stateUnitKey = entry.getKey();
      String curState = entry.getValue().getCurrentState();
      ZNRecord record = new ZNRecord();
      record.setId(stateUnitKey);
      record.simpleFields.put(stateUnitKey, curState);
      curStateList.add(record);
    }
    
    memberInstance.setInstanceProperty(ClusterDataAccessor.InstancePropertyType.CURRENTSTATES, curStateList);
    
    // serialize to file
    // String outFile = "/tmp/curClusterView_" + instanceName +".json";
    if (outFile != null)
    {
      // ClusterViewSerializer serializer = new ClusterViewSerializer(outFile);
      // serializer.serialize(curView);
      ClusterViewSerializer.serialize(curView, new File(outFile));
    }
    
    return curView;
  }
  
  public static boolean VerifyFileBasedClusterStates(String instanceName, String expectedFile, String curFile)
  {
    boolean ret = true;
    ClusterView expectedView = ClusterViewSerializer.deserialize(new File(expectedFile)); // readClusterView(expectedFile);
    ClusterView curView = ClusterViewSerializer.deserialize(new File(curFile)); // readClusterView(curFile);
    
    int nonOfflineNr = 0;

    // ideal_state for instance with the given instanceName
    Map<String, String> idealStates = new HashMap<String, String>();
    for (ZNRecord idealStateItem : expectedView.getClusterPropertyList(ClusterPropertyType.IDEALSTATES))
    {
      Map<String, Map<String, String>> allIdealStates = idealStateItem.getMapFields();

      for (Map.Entry<String, Map<String, String>> entry : allIdealStates.entrySet())
      {
        if (entry.getValue().containsKey(instanceName))
        {
          String state = entry.getValue().get(instanceName);
          idealStates.put(entry.getKey(), state);
        }
      }
    }

    ClusterView.MemberInstance memberInstance = curView.getMemberInstance(instanceName, false);
    List<ZNRecord> curStateList = memberInstance.getInstanceProperty(ClusterDataAccessor.InstancePropertyType.CURRENTSTATES);

    if (curStateList.size() != idealStates.size())
    {
      LOG.error("Number of current states (" + curStateList.size()
                       + ") mismatch " + "number of ideal states ("
                       + idealStates.size() + ")");
      return false;
    }

    for (ZNRecord record : curStateList)
    {
      String stateUnitKey = record.id;
      String curState = record.simpleFields.get(stateUnitKey);
      
      if (!curState.equalsIgnoreCase("offline"))
        nonOfflineNr++;
      
      if (!idealStates.containsKey(stateUnitKey))
      {
        LOG.error("Current state does not contain " + stateUnitKey);
        ret = false;
        continue;
      }

      String idealState = idealStates.get(stateUnitKey);
      if (!curState.equalsIgnoreCase(idealState))
      {
        LOG.error("State mismatch--unit_key:" + stateUnitKey + " cur:"
                         + curState + " ideal:" + idealState + " instance_name:"
                         + instanceName);
        ret = false;
        continue;
      }
      
    }
        
    return ret;
  }
  
  @Override
  public boolean isConnected()
  {
    return _isConnected;
  }

  private void addLiveInstance()
  { 
      ZNRecord metaData = new ZNRecord();
      // set it from the session
      metaData.setId(_instanceName);
      metaData.setSimpleField(CMConstants.ZNAttribute.SESSION_ID.toString(),
          _sessionId);
      _fileDataAccessor.setClusterProperty(ClusterPropertyType.LIVEINSTANCES,
          _instanceName, metaData, CreateMode.EPHEMERAL);
  }
  

  @Override
  public long getLastNotificationTime()
  {
    return 0;
  }

  @Override
  public void addControllerListener(ControllerChangeListener listener)
  {
    throw new UnsupportedOperationException(
      "addControllerListener() is NOT supported by File Based cluster manager");
  }

  @Override
  public boolean removeListener(Object listener) {
  	// TODO Auto-generated method stub
  	return false;
  }
  
  
  private CallbackHandlerForFile createCallBackHandler(String path, Object listener,
      EventType[] eventTypes, ChangeType changeType)
  {
    if (listener == null)
    {
      throw new ClusterManagerException("Listener cannot be null");
    }
    return new CallbackHandlerForFile(this, path, listener, eventTypes, changeType);
  }

  
  // TODO remove it
  // temp test
  public static void main(String[] args) throws Exception
  {
    // for temporary test only
    System.out.println("Generate static config file for cluster");
    String file = "/tmp/clusterView.json";

    // CommandLine cmd = processCommandLineArgs(args);
    // file = cmd.getOptionValue(configFile);

    // create fake db names & nodes info
    List<FileBasedClusterManager.DBParam> dbParams = new ArrayList<FileBasedClusterManager.DBParam>();
    // dbParams.add(new FileBasedClusterManager.DBParam("BizFollow", 1));
    // dbParams.add(new FileBasedClusterManager.DBParam("BizProfile", 1));
    dbParams.add(new FileBasedClusterManager.DBParam("EspressoDB", 10));
    // dbParams.add(new FileBasedClusterManager.DBParam("MailboxDB", 128));
    dbParams.add(new FileBasedClusterManager.DBParam("MyDB", 8));
    dbParams.add(new FileBasedClusterManager.DBParam("schemata", 1));

    String[] nodesInfo = { "localhost:8900", 
                           "localhost:8901" }; 
                           // "localhost:8902", 
                           // "localhost:8903", 
                           // "localhost:8904" };

    int replica = 0;
    
    // ClusterViewSerializer serializer = new ClusterViewSerializer(file);
    ClusterView view = generateStaticConfigClusterView(nodesInfo, dbParams, replica);
    

    ClusterViewSerializer.serialize(view, new File(file));
    // System.out.println(new String(bytes));

    ClusterView restoredView = ClusterViewSerializer.deserialize(new File(file));
    // System.out.println(restoredView);

    byte[] bytes = ClusterViewSerializer.serialize(restoredView);
    System.out.println(new String(bytes));

  }

  @Override
  public ClusterManagementService getClusterManagmentTool()
  {
    // TODO Auto-generated method stub
    return null;
  }

  @Override
  public <T> PropertyStore<T> getPropertyStore(String rootNamespace,
                                               PropertySerializer<T> serializer)
  {
    // TODO Auto-generated method stub
    return null;
  }
  
  @Override
  public ClusterMessagingService getMessagingService()
  {
	  // TODO Auto-generated method stub
	  return null;
  }

  @Override
<<<<<<< HEAD
  public ParticipantHealthReportCollector getHealthReportCollector()
  {
    // TODO Auto-generated method stub
    return null;
=======
  public InstanceType getInstanceType()
  {
    return _instanceType;
>>>>>>> d78e0880
  }

}<|MERGE_RESOLUTION|>--- conflicted
+++ resolved
@@ -644,16 +644,15 @@
   }
 
   @Override
-<<<<<<< HEAD
   public ParticipantHealthReportCollector getHealthReportCollector()
   {
     // TODO Auto-generated method stub
     return null;
-=======
+  }
+  
   public InstanceType getInstanceType()
   {
     return _instanceType;
->>>>>>> d78e0880
   }
 
 }