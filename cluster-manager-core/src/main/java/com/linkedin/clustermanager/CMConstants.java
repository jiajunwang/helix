--- conflicted
+++ resolved
@@ -10,12 +10,8 @@
 
   enum ChangeType
   {
-<<<<<<< HEAD
     IDEAL_STATE, CONFIG, LIVE_INSTANCE, CURRENT_STATE, MESSAGE, EXTERNAL_VIEW, 
     CONTROLLER, HEALTH
-=======
-    IDEAL_STATE, CONFIG, LIVE_INSTANCE, CURRENT_STATE, MESSAGE, EXTERNAL_VIEW,
-    CONTROLLER
->>>>>>> c1c3f17d
+
   }
 }