--- conflicted
+++ resolved
@@ -11,12 +11,9 @@
 
 import com.linkedin.clustermanager.ClusterDataAccessor;
 import com.linkedin.clustermanager.PropertyType;
-<<<<<<< HEAD
 import com.linkedin.clustermanager.ZNRecord;
 import com.linkedin.clustermanager.model.Alerts;
-=======
 import com.linkedin.clustermanager.ZNRecordDecorator;
->>>>>>> a39c546a
 import com.linkedin.clustermanager.model.CurrentState;
 import com.linkedin.clustermanager.model.HealthStat;
 import com.linkedin.clustermanager.model.IdealState;
@@ -35,55 +32,19 @@
  */
 public class ClusterDataCache
 {
-<<<<<<< HEAD
-  private final Map<String, LiveInstance> _liveInstanceMap = new HashMap<String, LiveInstance>();
-  private final Map<String, IdealState> _idealStateMap = new HashMap<String, IdealState>();
-  private final Map<String, StateModelDefinition> _stateModelDefMap = new HashMap<String, StateModelDefinition>();
-  private final Map<String, InstanceConfig> _instanceConfigMap = new HashMap<String, InstanceConfig>();
-  private final Map<String, Map<String, Map<String, CurrentState>>> _currentStateMap = new HashMap<String, Map<String, Map<String, CurrentState>>>();
-  private final Map<String, Map<String, Message>> _messageMap = new HashMap<String, Map<String, Message>>();
-  private final Map<String, Map<String, HealthStat>> _healthStatMap = new HashMap<String, Map<String, HealthStat>>();
-  private HealthStat _globalStats;  //DON'T THINK I WILL USE THIS ANYMORE
-  //private final Map<String, Map<String, String>> _persistentStats = new HashMap<String, Map<String, String>>();
-  private PersistentStats _persistentStats;
-  //private final Map<String, Map<String, String>> _alerts = new HashMap<String, Map<String,String>>();
-  private Alerts _alerts;
-
-
-  private static final Logger logger = Logger.getLogger(ClusterDataCache.class
-      .getName());
-
-//  private <T extends Object> Map<String, T> retrieve(
-//      ClusterDataAccessor dataAccessor, PropertyType type, Class<T> clazz,
-//      String... keys)
-//  {
-//    List<ZNRecord> instancePropertyList = dataAccessor.getChildValues(type,
-//        keys);
-//    Map<String, T> map = ZNRecordUtil.convertListToTypedMap(
-//        instancePropertyList, clazz);
-//    return map;
-//  }
-//
-//  private <T extends Object> Map<String, T> retrieve(
-//      ClusterDataAccessor dataAccessor, PropertyType type, Class<T> clazz)
-//  {
-//
-//    List<ZNRecord> clusterPropertyList;
-//    clusterPropertyList = dataAccessor.getChildValues(type);
-//    Map<String, T> map = ZNRecordUtil.convertListToTypedMap(
-//        clusterPropertyList, clazz);
-//    return map;
-//  }
-=======
+
   Map<String, LiveInstance> _liveInstanceMap;
   Map<String, IdealState> _idealStateMap;
   Map<String, StateModelDefinition> _stateModelDefMap;
   Map<String, InstanceConfig> _instanceConfigMap;
   final Map<String, Map<String, Map<String, CurrentState>>> _currentStateMap = new HashMap<String, Map<String, Map<String, CurrentState>>>();
   final Map<String, Map<String, Message>> _messageMap = new HashMap<String, Map<String, Message>>();
+  final Map<String, Map<String, HealthStat>> _healthStatMap = new HashMap<String, Map<String, HealthStat>>();
+  private HealthStat _globalStats;  //DON'T THINK I WILL USE THIS ANYMORE
+  private PersistentStats _persistentStats;
+  private Alerts _alerts;
 
   private static final Logger logger = Logger.getLogger(ClusterDataCache.class.getName());
->>>>>>> a39c546a
 
   public boolean refresh(ClusterDataAccessor dataAccessor)
   {
@@ -134,36 +95,30 @@
     //_healthStatMap = new HashMap<String, List<HealthStat>>();
     for (String instanceName : _liveInstanceMap.keySet())
     {
+    	
+    	 _healthStatMap.put(instanceName, ZNRecordDecorator
+                 .convertTypedListToTypedMap(dataAccessor.getChildValues(HealthStat.class,
+                                                                         PropertyType.HEALTHREPORT,
+                                                                         instanceName)));
+    	/*
     	LiveInstance liveInstance = _liveInstanceMap.get(instanceName);
         String sessionId = liveInstance.getSessionId();
         if (!_healthStatMap.containsKey(instanceName))
         {
           _healthStatMap.put(instanceName, new HashMap<String, HealthStat>());
         }
+        _healthStatMap.get(instanceName).put(sessionId,  ZNRecordDecorator
+        		      .convertTypedListToTypedMap(dataAccessor.getChildValues(HealthStat.class,
+        		    		  												  PropertyType.HEALTHREPORT,
+        		    		  												  instanceName,
+        		    		  												  sessionId)));
+        
         dataAccessor.<HealthStat>refreshChildValues(_healthStatMap.get(instanceName),
                 HealthStat.class, PropertyType.HEALTHREPORT, instanceName);
-        /*
-    	List<ZNRecord> childValues = dataAccessor.getChildValues(
-    			PropertyType.HEALTHREPORT, instanceName);
-    	List<HealthStat> stats = ZNRecordUtil.convertListToTypedList(
-    			childValues, HealthStat.class);
-    	_healthStatMap.put(instanceName, stats);
-    	*/
-    }
-
-    /*
-    try {
-    	ZNRecord global = dataAccessor.getProperty(PropertyType.PERSISTENTSTATS);
-    	if (global != null) {
-    		_globalStats = new HealthStat(global);
-    	}
-    } catch (Exception e) {
-    	logger.debug("No global stats found: "+e);
-    }
-    */
-    
-    //dataAccessor.getProperty(PropertyType.PERSISTENTSTATS); //(_persistentStats, PersistentStats.class, PropertyType.PERSISTENTSTATS, PersistentStats.nodeName);
-    
+        */        
+    }
+
+    //TODO: get rid of ZNRecord here!
     try {
     	ZNRecord statsRec = dataAccessor.getProperty(PropertyType.PERSISTENTSTATS);
     	if (statsRec != null) {
@@ -173,10 +128,7 @@
     	logger.debug("No persistent stats found: "+e);
     }
     
-    
-    //dataAccessor.refreshChildValues(_alerts, Alerts.class, PropertyType.ALERTS);
-    
-    
+
     try {
     	ZNRecord alertsRec = dataAccessor.getProperty(PropertyType.ALERTS);
     	if (alertsRec != null) {
